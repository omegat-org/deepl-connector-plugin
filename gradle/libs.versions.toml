--- conflicted
+++ resolved
@@ -1,12 +1,7 @@
 [versions]
 slf4j = "2.0.7"
-<<<<<<< HEAD
-junit5 = "5.12.2"
+junit5 = "5.13.4"
 wiremock = "3.13.1"
-=======
-junit5 = "5.13.4"
-wiremock = "3.13.0"
->>>>>>> 8a8d3c62
 
 [libraries]
 slf4j-simple = {group = "org.slf4j", name = "slf4j-simple",  version.ref = "slf4j"}
