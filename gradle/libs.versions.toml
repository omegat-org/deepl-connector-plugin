--- conflicted
+++ resolved
@@ -11,11 +11,6 @@
 [plugins]
 git-version = {id = "com.palantir.git-version", version = "4.0.0"}
 nexus-publish = {id = "io.github.gradle-nexus.publish-plugin", version = "2.0.0"}
-<<<<<<< HEAD
-spotbugs = {id = "com.github.spotbugs", version = "6.1.10"}
+spotbugs = {id = "com.github.spotbugs", version = "6.4.0"}
 spotless = {id = "com.diffplug.spotless", version = "7.2.1"}
-=======
-spotbugs = {id = "com.github.spotbugs", version = "6.4.0"}
-spotless = {id = "com.diffplug.spotless", version = "7.0.3"}
->>>>>>> 2e541436
 omegat = {id = "org.omegat.gradle", version = "2.0.0-rc2"}