--- conflicted
+++ resolved
@@ -11,13 +11,8 @@
     runs-on: ubuntu-latest
     steps:
     - name: Checkout code
-<<<<<<< HEAD
       uses: actions/checkout@v5
-    - uses: actions/setup-java@v4
-=======
-      uses: actions/checkout@v4
     - uses: actions/setup-java@v5
->>>>>>> 947f656f
       with:
         distribution: 'temurin'
         java-version: '17'
