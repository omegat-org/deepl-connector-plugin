plugins {
<<<<<<< HEAD
    id("org.gradle.toolchains.foojay-resolver-convention") version "1.0.0"
    id("com.gradle.develocity") version "4.0.1"
=======
    id("org.gradle.toolchains.foojay-resolver-convention") version "0.10.0"
    id("com.gradle.develocity") version "4.1.1"
>>>>>>> 01a04bc7
}
develocity {
    buildScan {
        publishing.onlyIf { "true".equals(System.getProperty("envIsCi")) }
        termsOfUseUrl = "https://gradle.com/terms-of-service"
        termsOfUseAgree = "yes"
    }
}
rootProject.name = "deepl-connector-plugin"<|MERGE_RESOLUTION|>--- conflicted
+++ resolved
@@ -1,11 +1,6 @@
 plugins {
-<<<<<<< HEAD
     id("org.gradle.toolchains.foojay-resolver-convention") version "1.0.0"
-    id("com.gradle.develocity") version "4.0.1"
-=======
-    id("org.gradle.toolchains.foojay-resolver-convention") version "0.10.0"
     id("com.gradle.develocity") version "4.1.1"
->>>>>>> 01a04bc7
 }
 develocity {
     buildScan {
